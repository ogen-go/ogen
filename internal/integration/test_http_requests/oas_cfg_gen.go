--- conflicted
+++ resolved
@@ -126,11 +126,7 @@
 	return s, nil
 }
 
-<<<<<<< HEAD
-type ClientErrorMiddleware func(ctx context.Context, err error) error
-=======
 type ClientErrorMiddleware func(ctx context.Context, opName, opMethod, opPath string, err error) error
->>>>>>> 0c31a9d8
 
 type clientConfig struct {
 	otelConfig
