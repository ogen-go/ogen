--- conflicted
+++ resolved
@@ -130,13 +130,9 @@
 		{{- if $op.Request }},request{{ end -}}
 		{{- if $op.Params }},params{{ end -}}
 	)
-<<<<<<< HEAD
-	_ = res
     if err != nil && c.cfg.errorMiddleware != nil {
         err = c.cfg.errorMiddleware(ctx, {{ $op.Name | quote }}, {{ upper $op.Spec.HTTPMethod | quote }}, {{ quote $op.Spec.Path }}, err)
     }
-=======
->>>>>>> 9d1e05a9
 	return {{ if $op.Responses.DoPass }}res,{{ end }} err
 }
 
